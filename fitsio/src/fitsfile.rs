--- conflicted
+++ resolved
@@ -1968,9 +1968,6 @@
     /// Read pixels from an image between a start index and end index
     ///
     /// The range is exclusive of the upper value
-<<<<<<< HEAD
-    pub fn read_section<T: ReadImage>(
-=======
     ///
     /// ## Example
     ///
@@ -1988,8 +1985,7 @@
     /// # fn main() { try_main().unwrap(); }
     /// ```
     ///
-    pub fn read_section<T: ReadWriteImage>(
->>>>>>> 608c12ec
+    pub fn read_section<T: ReadImage>(
         &self,
         fits_file: &mut FitsFile,
         start: usize,
@@ -1999,10 +1995,6 @@
         T::read_section(fits_file, self, start..end)
     }
 
-    /// Read multiple rows from a fits image
-<<<<<<< HEAD
-    pub fn read_rows<T: ReadImage>(
-=======
     ///
     /// ## Example
     ///
@@ -2023,8 +2015,7 @@
     /// # }
     /// # fn main() { try_main().unwrap(); }
     /// ```
-    pub fn read_rows<T: ReadWriteImage>(
->>>>>>> 608c12ec
+    pub fn read_rows<T: ReadImage>(
         &self,
         fits_file: &mut FitsFile,
         start_row: usize,
@@ -2035,9 +2026,6 @@
     }
 
     /// Read a single row from a fits image
-<<<<<<< HEAD
-    pub fn read_row<T: ReadImage>(&self, fits_file: &mut FitsFile, row: usize) -> Result<T> {
-=======
     ///
     /// ## Example
     ///
@@ -2057,12 +2045,7 @@
     /// # }
     /// # fn main() { try_main().unwrap(); }
     /// ```
-    pub fn read_row<T: ReadWriteImage>(
-        &self,
-        fits_file: &mut FitsFile,
-        row: usize,
-    ) -> Result<Vec<T>> {
->>>>>>> 608c12ec
+    pub fn read_row<T: ReadImage>(&self, fits_file: &mut FitsFile, row: usize) -> Result<T> {
         fits_file.make_current(self)?;
         T::read_row(fits_file, self, row)
     }
@@ -2072,9 +2055,6 @@
     /// Lower left indicates the starting point of the square, and the upper
     /// right defines the pixel _beyond_ the end. The range of pixels included
     /// is inclusive of the lower end, and *exclusive* of the upper end.
-<<<<<<< HEAD
-    pub fn read_region<T: ReadImage>(
-=======
     ///
     /// ## Example
     ///
@@ -2093,8 +2073,7 @@
     /// # }
     /// # fn main() { try_main().unwrap(); }
     /// ```
-    pub fn read_region<T: ReadWriteImage>(
->>>>>>> 608c12ec
+    pub fn read_region<T: ReadImage>(
         &self,
         fits_file: &mut FitsFile,
         ranges: &[&Range<usize>],
@@ -2106,9 +2085,6 @@
     /// Read a whole image into a new `Vec`
     ///
     /// This reads an entire image into a one-dimensional vector
-<<<<<<< HEAD
-    pub fn read_image<T: ReadImage>(&self, fits_file: &mut FitsFile) -> Result<T> {
-=======
     ///
     /// ## Example
     ///
@@ -2127,8 +2103,7 @@
     /// # }
     /// # fn main() { try_main().unwrap(); }
     /// ```
-    pub fn read_image<T: ReadWriteImage>(&self, fits_file: &mut FitsFile) -> Result<Vec<T>> {
->>>>>>> 608c12ec
+    pub fn read_image<T: ReadImage>(&self, fits_file: &mut FitsFile) -> Result<T> {
         fits_file.make_current(self)?;
         T::read_image(fits_file, self)
     }
@@ -2139,9 +2114,6 @@
     /// the data wraps around to the next row.
     ///
     /// The range is exclusive of the upper value.
-<<<<<<< HEAD
-    pub fn write_section<T: WriteImage>(
-=======
     ///
     /// ## Example
     ///
@@ -2167,8 +2139,7 @@
     /// # }
     /// # fn main() { try_main().unwrap(); }
     /// ```
-    pub fn write_section<T: ReadWriteImage>(
->>>>>>> 608c12ec
+    pub fn write_section<T: WriteImage>(
         &self,
         fits_file: &mut FitsFile,
         start: usize,
@@ -2186,9 +2157,6 @@
     /// are inclusive of the lower bounds, and *exclusive* of the and upper bounds.
     ///
     /// For example, writing with ranges 0..10 and 0..10 wries an 10x10 sized image.
-<<<<<<< HEAD
-    pub fn write_region<T: WriteImage>(
-=======
     ///
     /// ## Example
     ///
@@ -2215,8 +2183,7 @@
     /// # }
     /// # fn main() { try_main().unwrap(); }
     /// ```
-    pub fn write_region<T: ReadWriteImage>(
->>>>>>> 608c12ec
+    pub fn write_region<T: WriteImage>(
         &self,
         fits_file: &mut FitsFile,
         ranges: &[&Range<usize>],
@@ -2231,9 +2198,6 @@
     ///
     /// Firstly a check is performed, making sure that the amount of data will fit in the image.
     /// After this, all of the data is written to the image.
-<<<<<<< HEAD
-    pub fn write_image<T: WriteImage>(&self, fits_file: &mut FitsFile, data: &[T]) -> Result<()> {
-=======
     ///
     /// ## Example
     ///
@@ -2260,12 +2224,7 @@
     /// # }
     /// # fn main() { try_main().unwrap(); }
     /// ```
-    pub fn write_image<T: ReadWriteImage>(
-        &self,
-        fits_file: &mut FitsFile,
-        data: &[T],
-    ) -> Result<()> {
->>>>>>> 608c12ec
+    pub fn write_image<T: WriteImage>(&self, fits_file: &mut FitsFile, data: &[T]) -> Result<()> {
         fits_file.make_current(self)?;
         fits_check_readwrite!(fits_file);
         T::write_image(fits_file, self, data)
