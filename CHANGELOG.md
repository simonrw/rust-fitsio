--- conflicted
+++ resolved
@@ -13,13 +13,6 @@
 
 ### Added
 
-<<<<<<< HEAD
-* (`fitsio`) Supporting the `X` column type, mapping to packed bit arrays. For the time being this maps to a `u32` so the caller must perform the bit shifts required (or transmutations) to use the individual bits.
-
-### Changed
-### Removed
-
-=======
 * (`fitsio`) expose the HDU number (`number`) in the `FitsHdu` struct
 * (`fitsio`) handle the 'X' fits column data type. This may not match the
   behaviour with cfitsio, but that behaviour is also seemingly complicated and
@@ -32,8 +25,6 @@
 
 ### Removed
 
-
->>>>>>> dd3256b7
 ## [0.15.0]
 
 ### Added
