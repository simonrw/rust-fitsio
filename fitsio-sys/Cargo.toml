[package]
name = "fitsio-sys"
version = "0.5.6"
edition = "2018"
authors = ["Simon Walker <s.r.walker101@googlemail.com>"]
description = "FFI wrapper around cfitsio"
homepage = "https://github.com/simonrw/rust-fitsio"
repository = "https://github.com/simonrw/rust-fitsio"
readme = "README.md"
license = "MIT/Apache-2.0"
build = "build.rs"
documentation = "https://docs.rs/fitsio-sys"
categories = ["external-ffi-bindings", "science"]
links = "cfitsio"

[dependencies]

[features]
fitsio-src = ["cmake"]
with-bindgen = ["bindgen"]

[build-dependencies]
pkg-config = "0.3.16"
<<<<<<< HEAD
cmake = { version = "0.1", optional = true }
bindgen = { version = "0.71", optional = true }
=======
autotools = ">= 0.2.5"
bindgen = { version = "0.72", optional = true }
>>>>>>> 96fb33b1

[package.metadata.docs.rs]
targets = ["x86_64-unknown-linux-gnu"]<|MERGE_RESOLUTION|>--- conflicted
+++ resolved
@@ -16,18 +16,22 @@
 [dependencies]
 
 [features]
-fitsio-src = ["cmake"]
+# Build, statically link, and use the vendored copy
+# of CFITSIO in the source tree, rather than the system version.
+fitsio-src = ["autotools"]
+# If the fitsio-src feature is enabled,
+# use CMake rather than Autotools to build CFITSIO.
+src-cmake = ["cmake"]
+# Generate the FFI bindings using bindgen
+# rather than use the manually-written bindings.
+# Untested; use at one's peril.
 with-bindgen = ["bindgen"]
 
 [build-dependencies]
 pkg-config = "0.3.16"
-<<<<<<< HEAD
+autotools = { version = ">= 0.2.5", optional = true }
+bindgen = { version = "0.72", optional = true }
 cmake = { version = "0.1", optional = true }
-bindgen = { version = "0.71", optional = true }
-=======
-autotools = ">= 0.2.5"
-bindgen = { version = "0.72", optional = true }
->>>>>>> 96fb33b1
 
 [package.metadata.docs.rs]
 targets = ["x86_64-unknown-linux-gnu"]